use clap::{value_parser, Arg, ArgGroup};

use std::path::Path;
use std::process;

use crate::cache::metadata_generator::*;
use crate::commands::engine::*;
use crate::commands::utils::*;
use crate::commands::Command;

//------------------------------------------

<<<<<<< HEAD
=======
pub enum MetadataOp {
    Format,
    SetNeedsCheck,
}

struct CacheGenerateOpts<'a> {
    op: MetadataOp,
    block_size: u32,
    nr_cache_blocks: u32,
    nr_origin_blocks: u64,
    percent_resident: u8,
    percent_dirty: u8,
    engine_opts: EngineOptions,
    output: &'a Path,
    metadata_version: u8,
    hotspot_size: usize,
}

fn generate_metadata(opts: &CacheGenerateOpts) -> Result<()> {
    let engine = EngineBuilder::new(opts.output, &opts.engine_opts)
        .write(true)
        .build()?;

    match opts.op {
        MetadataOp::Format => {
            let cache_gen = CacheGenerator {
                block_size: opts.block_size,
                nr_cache_blocks: opts.nr_cache_blocks,
                nr_origin_blocks: opts.nr_origin_blocks,
                percent_resident: opts.percent_resident,
                percent_dirty: opts.percent_dirty,
                metadata_version: opts.metadata_version,
                hotspot_size: opts.hotspot_size,
            };
            format(engine, &cache_gen)?;
        }
        MetadataOp::SetNeedsCheck => {
            set_needs_check(engine)?;
        }
    }

    Ok(())
}

//------------------------------------------

>>>>>>> 282b04e2
pub struct CacheGenerateMetadataCommand;

impl CacheGenerateMetadataCommand {
    fn cli<'a>(&self) -> clap::Command<'a> {
        let cmd = clap::Command::new(self.name())
            .color(clap::ColorChoice::Never)
            .version(crate::version::tools_version())
            .about("A tool for creating synthetic cache metadata.")
            // flags
            .arg(
                Arg::new("FORMAT")
                    .help("Format the metadata")
                    .long("format")
                    .group("commands"),
            )
            // options
            .arg(
                Arg::new("CACHE_BLOCK_SIZE")
                    .help("Specify the cache block size while formatting")
                    .long("cache-block-size")
                    .value_name("SECTORS")
                    .default_value("128"),
            )
            .arg(
                Arg::new("NR_CACHE_BLOCKS")
                    .help("Specify the number of cache blocks")
                    .long("nr-cache-blocks")
                    .value_name("NUM")
                    .default_value("10240"),
            )
            .arg(
                Arg::new("NR_ORIGIN_BLOCKS")
                    .help("Specify the number of origin blocks")
                    .long("nr-origin-blocks")
                    .value_name("NUM")
                    .default_value("1048576"),
            )
            .arg(
                Arg::new("PERCENT_DIRTY")
                    .help("Specify the percentage of dirty blocks")
                    .long("percent-dirty")
                    .value_name("NUM")
                    .default_value("50"),
            )
            .arg(
                Arg::new("PERCENT_RESIDENT")
                    .help("Specify the percentage of valid blocks")
                    .long("percent-resident")
                    .value_name("NUM")
                    .default_value("80"),
            )
            .arg(
                Arg::new("METADATA_VERSION")
                    .help("Specify the output metadata version")
                    .long("metadata-version")
                    .value_name("NUM")
                    .possible_values(["1", "2"])
                    .default_value("2"),
            )
            .arg(
                Arg::new("OUTPUT")
                    .help("Specify the output device")
                    .short('o')
                    .long("output")
                    .value_name("FILE")
                    .required(true),
            )
            .arg(
<<<<<<< HEAD
                Arg::new("SET_SUPERBLOCK_VERSION")
                    .help("Set the superblock version for debugging purpose")
                    .long("set-superblock-version")
                    .value_name("NUM")
                    .value_parser(value_parser!(u32))
                    .group("commands"),
            )
            .arg(
                Arg::new("SET_NEEDS_CHECK")
                    .help("Set the 'needs_check' flag")
                    .long("set-needs-check")
                    .value_name("BOOL")
                    .value_parser(value_parser!(bool))
                    .hide_possible_values(true)
                    .min_values(0)
                    .max_values(1)
                    .require_equals(true)
                    .group("commands"),
            )
            .arg(
                Arg::new("SET_CLEAN_SHUTDOWN")
                    .help("Set the 'clean_shutdown' flag")
                    .long("set-clean-shutdown")
                    .value_name("BOOL")
                    .value_parser(value_parser!(bool))
                    .hide_possible_values(true)
                    .min_values(0)
                    .max_values(1)
                    .require_equals(true)
                    .group("commands"),
=======
                Arg::new("HOTSPOT_SIZE")
                    .help("Specify the average size of hotspots on the origin")
                    .long("hotspot-size")
                    .value_name("SIZE"),
>>>>>>> 282b04e2
            )
            .group(ArgGroup::new("commands").required(true));
        engine_args(cmd)
    }
}

impl<'a> Command<'a> for CacheGenerateMetadataCommand {
    fn name(&self) -> &'a str {
        "cache_generate_metadata"
    }

    fn run(&self, args: &mut dyn Iterator<Item = std::ffi::OsString>) -> exitcode::ExitCode {
        let matches = self.cli().get_matches_from(args);

        let output_file = Path::new(matches.value_of("OUTPUT").unwrap());

        let report = mk_report(false);
        let engine_opts = parse_engine_opts(ToolType::Cache, &matches);
        if engine_opts.is_err() {
            return to_exit_code(&report, engine_opts);
        }

        let hotspot_size = matches.value_of("HOTSPOT_SIZE").or(Some("1"));
        let hotspot_size = if let Ok(n) = hotspot_size.unwrap().parse::<usize>() {
            n
        } else {
            report.fatal("unable to parse hotspot size");
            return exitcode::USAGE;
        };

        let opts = CacheGenerateOpts {
            op: if matches.is_present("FORMAT") {
                MetadataOp::Format(CacheFormatOpts {
                    block_size: matches.value_of_t_or_exit::<u32>("CACHE_BLOCK_SIZE"),
                    nr_cache_blocks: matches.value_of_t_or_exit::<u32>("NR_CACHE_BLOCKS"),
                    nr_origin_blocks: matches.value_of_t_or_exit::<u64>("NR_ORIGIN_BLOCKS"),
                    percent_resident: matches.value_of_t_or_exit::<u8>("PERCENT_RESIDENT"),
                    percent_dirty: matches.value_of_t_or_exit::<u8>("PERCENT_DIRTY"),
                    metadata_version: matches.value_of_t_or_exit::<u8>("METADATA_VERSION"),
                })
            } else if matches.is_present("SET_NEEDS_CHECK") {
                MetadataOp::SetNeedsCheck(
                    *matches.get_one::<bool>("SET_NEEDS_CHECK").unwrap_or(&true),
                )
            } else if matches.is_present("SET_CLEAN_SHUTDOWN") {
                MetadataOp::SetCleanShutdown(
                    *matches
                        .get_one::<bool>("SET_CLEAN_SHUTDOWN")
                        .unwrap_or(&true),
                )
            } else if matches.is_present("SET_SUPERBLOCK_VERSION") {
                MetadataOp::SetSuperblockVersion(
                    *matches.get_one::<u32>("SET_SUPERBLOCK_VERSION").unwrap(),
                )
            } else {
                eprintln!("unknown option");
                process::exit(1);
            },
            engine_opts: engine_opts.unwrap(),
            output: output_file,
<<<<<<< HEAD
=======
            metadata_version: matches.value_of_t_or_exit::<u8>("METADATA_VERSION"),
            hotspot_size,
>>>>>>> 282b04e2
        };

        to_exit_code(&report, generate_metadata(opts))
    }
}

//------------------------------------------<|MERGE_RESOLUTION|>--- conflicted
+++ resolved
@@ -10,55 +10,6 @@
 
 //------------------------------------------
 
-<<<<<<< HEAD
-=======
-pub enum MetadataOp {
-    Format,
-    SetNeedsCheck,
-}
-
-struct CacheGenerateOpts<'a> {
-    op: MetadataOp,
-    block_size: u32,
-    nr_cache_blocks: u32,
-    nr_origin_blocks: u64,
-    percent_resident: u8,
-    percent_dirty: u8,
-    engine_opts: EngineOptions,
-    output: &'a Path,
-    metadata_version: u8,
-    hotspot_size: usize,
-}
-
-fn generate_metadata(opts: &CacheGenerateOpts) -> Result<()> {
-    let engine = EngineBuilder::new(opts.output, &opts.engine_opts)
-        .write(true)
-        .build()?;
-
-    match opts.op {
-        MetadataOp::Format => {
-            let cache_gen = CacheGenerator {
-                block_size: opts.block_size,
-                nr_cache_blocks: opts.nr_cache_blocks,
-                nr_origin_blocks: opts.nr_origin_blocks,
-                percent_resident: opts.percent_resident,
-                percent_dirty: opts.percent_dirty,
-                metadata_version: opts.metadata_version,
-                hotspot_size: opts.hotspot_size,
-            };
-            format(engine, &cache_gen)?;
-        }
-        MetadataOp::SetNeedsCheck => {
-            set_needs_check(engine)?;
-        }
-    }
-
-    Ok(())
-}
-
-//------------------------------------------
-
->>>>>>> 282b04e2
 pub struct CacheGenerateMetadataCommand;
 
 impl CacheGenerateMetadataCommand {
@@ -81,6 +32,12 @@
                     .long("cache-block-size")
                     .value_name("SECTORS")
                     .default_value("128"),
+            )
+            .arg(
+                Arg::new("HOTSPOT_SIZE")
+                    .help("Specify the average size of hotspots on the origin")
+                    .long("hotspot-size")
+                    .value_name("SIZE"),
             )
             .arg(
                 Arg::new("NR_CACHE_BLOCKS")
@@ -127,7 +84,6 @@
                     .required(true),
             )
             .arg(
-<<<<<<< HEAD
                 Arg::new("SET_SUPERBLOCK_VERSION")
                     .help("Set the superblock version for debugging purpose")
                     .long("set-superblock-version")
@@ -158,12 +114,6 @@
                     .max_values(1)
                     .require_equals(true)
                     .group("commands"),
-=======
-                Arg::new("HOTSPOT_SIZE")
-                    .help("Specify the average size of hotspots on the origin")
-                    .long("hotspot-size")
-                    .value_name("SIZE"),
->>>>>>> 282b04e2
             )
             .group(ArgGroup::new("commands").required(true));
         engine_args(cmd)
@@ -203,6 +153,7 @@
                     percent_resident: matches.value_of_t_or_exit::<u8>("PERCENT_RESIDENT"),
                     percent_dirty: matches.value_of_t_or_exit::<u8>("PERCENT_DIRTY"),
                     metadata_version: matches.value_of_t_or_exit::<u8>("METADATA_VERSION"),
+                    hotspot_size,
                 })
             } else if matches.is_present("SET_NEEDS_CHECK") {
                 MetadataOp::SetNeedsCheck(
@@ -224,11 +175,6 @@
             },
             engine_opts: engine_opts.unwrap(),
             output: output_file,
-<<<<<<< HEAD
-=======
-            metadata_version: matches.value_of_t_or_exit::<u8>("METADATA_VERSION"),
-            hotspot_size,
->>>>>>> 282b04e2
         };
 
         to_exit_code(&report, generate_metadata(opts))
