--- conflicted
+++ resolved
@@ -299,7 +299,10 @@
 	@echo "    [LD]  $@"
 	$(V) $(CXX) $(CXXFLAGS) $(LDFLAGS) -o $@ $+ $(LIBS) $(LIBEXPAT)
 
-<<<<<<< HEAD
+cache_metadata_size: caching/cache_metadata_size.o
+	@echo "    [LD]  $@"
+	$(V) $(CXX) $(CXXFLAGS) $(LDFLAGS) -o $@ $+ $(LIBS)
+
 #----------------------------------------------------------------
 # Era tools
 
@@ -399,12 +402,6 @@
 
 #----------------------------------------------------------------
 
-=======
-cache_metadata_size: caching/cache_metadata_size.o
-	@echo "    [LD]  $@"
-	$(V) $(CXX) $(CXXFLAGS) $(LDFLAGS) -o $@ $+ $(LIBS)
-
->>>>>>> 2f178974
 DEPEND_FILES=\
 	$(subst .cc,.d,$(SOURCE)) \
 	$(subst .cc,.d,$(TEST_SOURCE)) \
