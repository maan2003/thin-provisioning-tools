--- conflicted
+++ resolved
@@ -75,11 +75,7 @@
 	while ((c = getopt_long(argc, argv, shortopts, longopts, NULL)) != -1) {
 		switch(c) {
 			case 'h':
-<<<<<<< HEAD
-				usage(argv[0]);
-=======
 				usage(basename(argv[0]));
->>>>>>> 7ba9183d
 				return 0;
 			case 'f':
 				format = optarg;
@@ -94,11 +90,7 @@
 	}
 
 	if (argc == 1) {
-<<<<<<< HEAD
-		usage(argv[0]);
-=======
 		usage(basename(argv[0]));
->>>>>>> 7ba9183d
 		return 1;
 	}
 
